#!/usr/bin/env python
# -*- coding: utf-8 -*-

# #########################################################################
# Copyright (c) 2017-2018, UChicago Argonne, LLC. All rights reserved.    #
#                                                                         #
# Copyright 2018. UChicago Argonne, LLC. This software was produced       #
# under U.S. Government contract DE-AC02-06CH11357 for Argonne National   #
# Laboratory (ANL), which is operated by UChicago Argonne, LLC for the    #
# U.S. Department of Energy. The U.S. Government has rights to use,       #
# reproduce, and distribute this software.  NEITHER THE GOVERNMENT NOR    #
# UChicago Argonne, LLC MAKES ANY WARRANTY, EXPRESS OR IMPLIED, OR        #
# ASSUMES ANY LIABILITY FOR THE USE OF THIS SOFTWARE.  If software is     #
# modified to produce derivative works, such modified software should     #
# be clearly marked, so as not to confuse it with the version available   #
# from ANL.                                                               #
#                                                                         #
# Additionally, redistribution and use in source and binary forms, with   #
# or without modification, are permitted provided that the following      #
# conditions are met:                                                     #
#                                                                         #
#     * Redistributions of source code must retain the above copyright    #
#       notice, this list of conditions and the following disclaimer.     #
#                                                                         #
#     * Redistributions in binary form must reproduce the above copyright #
#       notice, this list of conditions and the following disclaimer in   #
#       the documentation and/or other materials provided with the        #
#       distribution.                                                     #
#                                                                         #
#     * Neither the name of UChicago Argonne, LLC, Argonne National       #
#       Laboratory, ANL, the U.S. Government, nor the names of its        #
#       contributors may be used to endorse or promote products derived   #
#       from this software without specific prior written permission.     #
#                                                                         #
# THIS SOFTWARE IS PROVIDED BY UChicago Argonne, LLC AND CONTRIBUTORS     #
# "AS IS" AND ANY EXPRESS OR IMPLIED WARRANTIES, INCLUDING, BUT NOT       #
# LIMITED TO, THE IMPLIED WARRANTIES OF MERCHANTABILITY AND FITNESS       #
# FOR A PARTICULAR PURPOSE ARE DISCLAIMED. IN NO EVENT SHALL UChicago     #
# Argonne, LLC OR CONTRIBUTORS BE LIABLE FOR ANY DIRECT, INDIRECT,        #
# INCIDENTAL, SPECIAL, EXEMPLARY, OR CONSEQUENTIAL DAMAGES (INCLUDING,    #
# BUT NOT LIMITED TO, PROCUREMENT OF SUBSTITUTE GOODS OR SERVICES;        #
# LOSS OF USE, DATA, OR PROFITS; OR BUSINESS INTERRUPTION) HOWEVER        #
# CAUSED AND ON ANY THEORY OF LIABILITY, WHETHER IN CONTRACT, STRICT      #
# LIABILITY, OR TORT (INCLUDING NEGLIGENCE OR OTHERWISE) ARISING IN       #
# ANY WAY OUT OF THE USE OF THIS SOFTWARE, EVEN IF ADVISED OF THE         #
# POSSIBILITY OF SUCH DAMAGE.                                             #
# #########################################################################

<<<<<<< HEAD
"""
This module contains the shared c dynamically linked libraries.
"""

import ctypes
=======
import sys
import os.path
import ctypes
from . import utils
>>>>>>> 4c809951
import logging

__author__ = "Doga Gursoy"
__copyright__ = "Copyright (c) 2018, UChicago Argonne, LLC."
__docformat__ = 'restructuredtext en'
__all__ = ['LIBTIKE']

logger = logging.getLogger(__name__)

<<<<<<< HEAD
=======

def c_shared_lib(lib_name):
    """Get the path and import the C-shared library."""
    load_dll = ctypes.cdll.LoadLibrary
    ext = '.so'
    if sys.platform == 'darwin':
        ext = '.dylib'
    if os.name == 'nt':
        ext = '.dll'
        load_dll = ctypes.windll.LoadLibrary
    base_path = os.path.abspath(os.path.dirname(__file__))
    sharedlib = os.path.join(base_path, 'sharedlibs', '%s%s' % (lib_name, ext))
    if os.path.exists(sharedlib):
        return load_dll(sharedlib)
    # cannot find shared lib:
    logger.warning('OSError: The following shared lib is missing!\n{}'.format(
                   sharedlib))


LIBTIKE = c_shared_lib('libtike')


def c_coverage(ozmin, oxmin, oymin, zsize, xsize, ysize, oz, ox, oy, ot,
               theta, h, v, w, dsize, cov):
    LIBTIKE.coverage.restype = utils.as_c_void_p()
    return LIBTIKE.coverage(
            utils.as_c_float(ozmin),
            utils.as_c_float(oxmin),
            utils.as_c_float(oymin),
            utils.as_c_float(zsize),
            utils.as_c_float(xsize),
            utils.as_c_float(ysize),
            utils.as_c_int(oz),
            utils.as_c_int(ox),
            utils.as_c_int(oy),
            utils.as_c_int(ot),
            utils.as_c_float_p(theta),
            utils.as_c_float_p(h),
            utils.as_c_float_p(v),
            utils.as_c_float_p(w),
            utils.as_c_int(dsize),
            utils.as_c_float_p(cov))


def c_project(obj, ozmin, oxmin, oymin, zsize, xsize, ysize, oz, ox, oy,
              theta, h, v, dsize, data):
    LIBTIKE.forward_project.restype = utils.as_c_void_p()
    return LIBTIKE.forward_project(
            utils.as_c_float_p(obj),
            utils.as_c_float(ozmin),
            utils.as_c_float(oxmin),
            utils.as_c_float(oymin),
            utils.as_c_float(zsize),
            utils.as_c_float(xsize),
            utils.as_c_float(ysize),
            utils.as_c_int(oz),
            utils.as_c_int(ox),
            utils.as_c_int(oy),
            utils.as_c_float_p(theta),
            utils.as_c_float_p(h),
            utils.as_c_float_p(v),
            utils.as_c_int(dsize),
            utils.as_c_float_p(data))

>>>>>>> 4c809951

def c_shared_lib(lib_name):
    import os
    import glob
    try:
        if os.name == 'nt':
            ext = '.pyd'
        else:
            ext = '.so'
        _fname = os.path.abspath(os.path.join(os.path.dirname(__file__)))
        libpath = glob.glob(_fname + '/' + lib_name + '*' + ext)[0]
        return ctypes.CDLL(libpath)
    except (OSError, IndexError):
        logger.warning('OSError: Shared library missing.')


# Import C shared library called libtike
LIBTIKE = c_shared_lib('libtike')<|MERGE_RESOLUTION|>--- conflicted
+++ resolved
@@ -46,18 +46,13 @@
 # POSSIBILITY OF SUCH DAMAGE.                                             #
 # #########################################################################
 
-<<<<<<< HEAD
 """
 This module contains the shared c dynamically linked libraries.
 """
 
 import ctypes
-=======
 import sys
 import os.path
-import ctypes
-from . import utils
->>>>>>> 4c809951
 import logging
 
 __author__ = "Doga Gursoy"
@@ -67,8 +62,6 @@
 
 logger = logging.getLogger(__name__)
 
-<<<<<<< HEAD
-=======
 
 def c_shared_lib(lib_name):
     """Get the path and import the C-shared library."""
@@ -88,67 +81,5 @@
                    sharedlib))
 
 
-LIBTIKE = c_shared_lib('libtike')
-
-
-def c_coverage(ozmin, oxmin, oymin, zsize, xsize, ysize, oz, ox, oy, ot,
-               theta, h, v, w, dsize, cov):
-    LIBTIKE.coverage.restype = utils.as_c_void_p()
-    return LIBTIKE.coverage(
-            utils.as_c_float(ozmin),
-            utils.as_c_float(oxmin),
-            utils.as_c_float(oymin),
-            utils.as_c_float(zsize),
-            utils.as_c_float(xsize),
-            utils.as_c_float(ysize),
-            utils.as_c_int(oz),
-            utils.as_c_int(ox),
-            utils.as_c_int(oy),
-            utils.as_c_int(ot),
-            utils.as_c_float_p(theta),
-            utils.as_c_float_p(h),
-            utils.as_c_float_p(v),
-            utils.as_c_float_p(w),
-            utils.as_c_int(dsize),
-            utils.as_c_float_p(cov))
-
-
-def c_project(obj, ozmin, oxmin, oymin, zsize, xsize, ysize, oz, ox, oy,
-              theta, h, v, dsize, data):
-    LIBTIKE.forward_project.restype = utils.as_c_void_p()
-    return LIBTIKE.forward_project(
-            utils.as_c_float_p(obj),
-            utils.as_c_float(ozmin),
-            utils.as_c_float(oxmin),
-            utils.as_c_float(oymin),
-            utils.as_c_float(zsize),
-            utils.as_c_float(xsize),
-            utils.as_c_float(ysize),
-            utils.as_c_int(oz),
-            utils.as_c_int(ox),
-            utils.as_c_int(oy),
-            utils.as_c_float_p(theta),
-            utils.as_c_float_p(h),
-            utils.as_c_float_p(v),
-            utils.as_c_int(dsize),
-            utils.as_c_float_p(data))
-
->>>>>>> 4c809951
-
-def c_shared_lib(lib_name):
-    import os
-    import glob
-    try:
-        if os.name == 'nt':
-            ext = '.pyd'
-        else:
-            ext = '.so'
-        _fname = os.path.abspath(os.path.join(os.path.dirname(__file__)))
-        libpath = glob.glob(_fname + '/' + lib_name + '*' + ext)[0]
-        return ctypes.CDLL(libpath)
-    except (OSError, IndexError):
-        logger.warning('OSError: Shared library missing.')
-
-
 # Import C shared library called libtike
 LIBTIKE = c_shared_lib('libtike')