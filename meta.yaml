--- conflicted
+++ resolved
@@ -32,10 +32,6 @@
     - scipy
     - setuptools
     - six
-<<<<<<< HEAD
-    - 'pillow>5.2'  # [win]
-=======
->>>>>>> fc8263f6
     - 'tomopy>=1.2'
 
 test:
