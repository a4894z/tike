--- conflicted
+++ resolved
@@ -6,14 +6,9 @@
 from tike.linalg import lstsq, projection, norm, orthogonalize_gs
 from tike.opt import batch_indicies, get_batch, put_batch, adam
 
-<<<<<<< HEAD
 from ..position import update_positions_pd, _image_grad
 from ..probe import (orthogonalize_eig, get_varying_probe, update_eigen_probe,
                      constrain_variable_probe)
-=======
-from ..position import update_positions_pd
-from ..probe import orthogonalize_eig, get_varying_probe, update_eigen_probe, constrain_variable_probe
->>>>>>> 8fcb4003
 
 logger = logging.getLogger(__name__)
 
@@ -30,12 +25,9 @@
     subset_is_random=True,
     probe_is_orthogonal=False,
     positivity_constraint=0,
-<<<<<<< HEAD
     smoothness_constraint=0,
     position_momentum=False,
     vx=None, vy=None, mx=None, my=None,
-=======
->>>>>>> 8fcb4003
 ):  # yapf: disable
     """Solve the ptychography problem using Odstrcil et al's approach.
 
@@ -152,15 +144,6 @@
                 n=n,
             )
 
-<<<<<<< HEAD
-        comm.pool.map(
-            put_batch,
-            bscan,
-            scan,
-            batches,
-            n=n,
-        )
-
     if probe[0].shape[-3] > 1 and probe_is_orthogonal:
         probe[0] = orthogonalize_gs(probe[0], axis=(-2, -1))
         probe = comm.pool.bcast(probe[0])
@@ -169,14 +152,6 @@
 
     psi = comm.pool.map(_smoothness_constraint, psi, a=smoothness_constraint)
 
-=======
-        if probe[0].shape[-3] > 1 and probe_is_orthogonal:
-            probe[0] = orthogonalize_gs(probe[0], axis=(-2, -1))
-            probe = comm.pool.bcast(probe[0])
-
-    psi = comm.pool.map(_positivity_constraint, psi, r=positivity_constraint)
-
->>>>>>> 8fcb4003
     if isinstance(eigen_probe, list):
         eigen_probe, eigen_weights = (list(a) for a in zip(*comm.pool.map(
             constrain_variable_probe,
@@ -209,7 +184,6 @@
         return x
 
 
-<<<<<<< HEAD
 def _smoothness_constraint(x, a):
     """Convolves the image with a 3x3 averaging kernel.
 
@@ -239,10 +213,6 @@
 
 def _get_nearplane_gradients(nearplane, psi, scan_, probe, unique_probe, op, m,
                              recover_psi, recover_probe, recover_positions):
-=======
-def _get_nearplane_gradients(nearplane, psi, scan_, probe, unique_probe, op, m,
-                             recover_psi, recover_probe):
->>>>>>> 8fcb4003
 
     pad, end = op.diffraction.pad, op.diffraction.end
 
@@ -423,7 +393,6 @@
                 delta = comm.pool.reduce_mean(A4, axis=-3)
             A4 = comm.pool.map(_update_A, A4, comm.pool.bcast(delta))
 
-<<<<<<< HEAD
         if recover_probe or recover_psi:
             (
                 weighted_step_psi,
@@ -438,21 +407,6 @@
                 recover_psi=recover_psi,
                 recover_probe=recover_probe,
             )))
-=======
-        (
-            weighted_step_psi,
-            weighted_step_probe,
-        ) = (list(a) for a in zip(*comm.pool.map(
-            _get_nearplane_steps,
-            diff,
-            dOP,
-            dPO,
-            A1,
-            A4,
-            recover_psi=recover_psi,
-            recover_probe=recover_probe,
-        )))
->>>>>>> 8fcb4003
 
         if recover_probe and eigen_weights[0] is not None:
             logger.info('Updating eigen probes')
@@ -553,7 +507,6 @@
             probe[0][..., [m], :, :] += (weighted_step_probe[0] *
                                          common_grad_probe[0])
             probe = comm.pool.bcast(probe[0])
-<<<<<<< HEAD
 
         if recover_positions and m == 0:
             scan_[0], vx, vy, mx, my = _update_position(
@@ -569,8 +522,6 @@
                 mx=mx,
                 my=my,
             )
-=======
->>>>>>> 8fcb4003
 
     return psi, probe, eigen_probe, eigen_weights, scan_, vx, vy, mx, my
 
