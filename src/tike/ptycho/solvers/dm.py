import logging
import typing

import cupy as cp
import numpy.typing as npt

import tike.linalg
import tike.opt
import tike.ptycho.position
import tike.ptycho.probe
import tike.random

from .options import *

logger = logging.getLogger(__name__)


def dm(
    op: tike.operators.Ptycho,
    comm: tike.communicators.Comm,
    data: typing.List[npt.NDArray],
    batches: typing.List[typing.List[npt.NDArray[cp.intc]]],
    *,
    parameters: PtychoParameters,
) -> PtychoParameters:
    """Solve the ptychography problem using the difference map approach.

    Parameters
    ----------
    op : :py:class:`tike.operators.Ptycho`
        A ptychography operator.
    comm : :py:class:`tike.communicators.Comm`
        An object which manages communications between GPUs and nodes.
    data : list((FRAME, WIDE, HIGH) float32, ...)
        A list of unique CuPy arrays for each device containing
        the intensity (square of the absolute value) of the propagated
        wavefront; i.e. what the detector records. FFT-shifted so the
        diffraction peak is at the corners.
    batches : list(list((BATCH_SIZE, ) int, ...), ...)
        A list of list of indices along the FRAME axis of `data` for
        each device which define the batches of `data` to process
        simultaneously.
    parameters : :py:class:`tike.ptycho.solvers.PtychoParameters`
        An object which contains reconstruction parameters.

    Returns
    -------
    result : :py:class:`tike.ptycho.solvers.PtychoParameters`
        An object which contains reconstruction parameters.

    References
    ----------
    Thibault, Pierre, Martin Dierolf, Oliver Bunk, Andreas Menzel, and Franz
    Pfeiffer. "Probe retrieval in ptychographic coherent diffractive imaging."
    Ultramicroscopy 109, no. 4 (2009): 338-343.

    .. seealso:: :py:mod:`tike.ptycho`

    """
    psi_update_numerator = [None] * comm.pool.num_workers
    probe_update_numerator = [None] * comm.pool.num_workers

<<<<<<< HEAD
    # The objective function value for each batch
    batch_cost: typing.List[float] = []
    for n in tike.opt.randomizer.permutation(len(batches[0])):
=======
    for n in tike.random.randomizer_np.permutation(len(batches[0])):
>>>>>>> 8c49852d

        (
            cost,
            psi_update_numerator,
            probe_update_numerator,
        ) = (list(a) for a in zip(*comm.pool.map(
            _get_nearplane_gradients,
            data,
            parameters.scan,
            parameters.psi,
            parameters.probe,
            psi_update_numerator,
            probe_update_numerator,
            batches,
            comm.streams,
            n=n,
            op=op,
            object_options=parameters.object_options,
            probe_options=parameters.probe_options,
        )))

        cost = comm.Allreduce_mean(cost, axis=None).get()
        logger.info('%10s cost is %+12.5e', 'farplane', cost)
        batch_cost.append(cost)

    (
        parameters.psi,
        parameters.probe,
    ) = _apply_update(
        comm,
        psi_update_numerator,
        probe_update_numerator,
        parameters.psi,
        parameters.probe,
        parameters.object_options,
        parameters.probe_options,
    )

    parameters.algorithm_options.costs.append(batch_cost)
    return parameters


def _apply_update(
    comm,
    psi_update_numerator,
    probe_update_numerator,
    psi,
    probe,
    object_options,
    probe_options,
):

    if object_options:
        psi_update_numerator = comm.Allreduce_reduce_gpu(
            psi_update_numerator)[0]

        new_psi = psi_update_numerator / (object_options.preconditioner[0] +
                                          1e-9)
        if object_options.use_adaptive_moment:
            (
                dpsi,
                object_options.v,
                object_options.m,
            ) = tike.opt.adam(
                g=(new_psi - psi[0]),
                v=object_options.v,
                m=object_options.m,
                vdecay=object_options.vdecay,
                mdecay=object_options.mdecay,
            )
            new_psi = dpsi + psi[0]
        psi = comm.pool.bcast([new_psi])

    if probe_options:

        probe_update_numerator = comm.Allreduce_reduce_gpu(
            probe_update_numerator)[0]

        new_probe = probe_update_numerator / (probe_options.preconditioner[0] +
                                              1e-9)
        if probe_options.use_adaptive_moment:
            (
                dprobe,
                probe_options.v,
                probe_options.m,
            ) = tike.opt.adam(
                g=(new_probe - probe[0]),
                v=probe_options.v,
                m=probe_options.m,
                vdecay=probe_options.vdecay,
                mdecay=probe_options.mdecay,
            )
            new_probe = dprobe + probe[0]
        probe = comm.pool.bcast([new_probe])

    return psi, probe


def _get_nearplane_gradients(
    data: npt.NDArray,
    scan: npt.NDArray,
    psi: npt.NDArray,
    probe: npt.NDArray,
    psi_update_numerator: typing.Union[None, npt.NDArray],
    probe_update_numerator: typing.Union[None, npt.NDArray],
    batches: typing.List[typing.List[int]],
    streams: typing.List[cp.cuda.Stream],
    *,
    n: int,
    op: tike.operators.Ptycho,
    object_options: typing.Union[None, ObjectOptions] = None,
    probe_options: typing.Union[None, ProbeOptions] = None,
) -> typing.List[npt.NDArray]:

    def keep_some_args_constant(
        ind_args,
        mod_args,
        _,
    ):
        (data, scan) = ind_args
        (cost, psi_update_numerator, probe_update_numerator) = mod_args

        varying_probe = probe

        farplane = op.fwd(probe=varying_probe, scan=scan, psi=psi)
        intensity = cp.sum(
            cp.square(cp.abs(farplane)),
            axis=list(range(1, farplane.ndim - 2)),
        )
        cost += op.propagation.cost(data, intensity)

        farplane *= (cp.sqrt(data) / (cp.sqrt(intensity) + 1e-9))[..., None,
                                                                  None, :, :]

        pad, end = op.diffraction.pad, op.diffraction.end
        nearplane = op.propagation.adj(farplane, overwrite=True)[..., pad:end,
                                                                 pad:end]

        patches = op.diffraction.patch.fwd(
            patches=cp.zeros_like(nearplane[..., 0, 0, :, :]),
            images=psi,
            positions=scan,
        )[..., None, None, :, :]

        if object_options:

            grad_psi = (cp.conj(varying_probe) * nearplane).reshape(
                scan.shape[0] * probe.shape[-3], *probe.shape[-2:])
            psi_update_numerator = op.diffraction.patch.adj(
                patches=grad_psi,
                images=psi_update_numerator,
                positions=scan,
                nrepeat=probe.shape[-3],
            )

        if probe_options:
            probe_update_numerator += cp.sum(
                cp.conj(patches) * nearplane,
                axis=-5,
                keepdims=True,
            )

        return [
            cost,
            psi_update_numerator,
            probe_update_numerator,
        ]

    psi_update_numerator = cp.zeros_like(
        psi,) if psi_update_numerator is None else psi_update_numerator
    probe_update_numerator = cp.zeros_like(
        probe,) if probe_update_numerator is None else probe_update_numerator

    (
        cost,
        psi_update_numerator,
        probe_update_numerator,
    ) = tike.communicators.stream.stream_and_modify(
        f=keep_some_args_constant,
        ind_args=[
            data,
            scan,
        ],
        mod_args=[
            0.0,
            psi_update_numerator,
            probe_update_numerator,
        ],
        streams=streams,
        indices=batches[n],
    )
    return [
        cost / len(batches[n]),
        psi_update_numerator,
        probe_update_numerator,
    ]<|MERGE_RESOLUTION|>--- conflicted
+++ resolved
@@ -60,13 +60,9 @@
     psi_update_numerator = [None] * comm.pool.num_workers
     probe_update_numerator = [None] * comm.pool.num_workers
 
-<<<<<<< HEAD
     # The objective function value for each batch
     batch_cost: typing.List[float] = []
-    for n in tike.opt.randomizer.permutation(len(batches[0])):
-=======
     for n in tike.random.randomizer_np.permutation(len(batches[0])):
->>>>>>> 8c49852d
 
         (
             cost,
