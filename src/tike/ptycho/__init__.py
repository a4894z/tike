--- conflicted
+++ resolved
@@ -1,45 +1,7 @@
 """Provide ptychography solvers and tooling.
 
-<<<<<<< HEAD
-The reference implementation uses NumPy's FFT library. Select a non-default
-backend by setting the TIKE_PTYCHO_BACKEND environment variable.
-
-Coordinate Systems
-------------------
-
-`v, h` are the horizontal and vertical directions perpendicular
-to the probe direction where positive directions are to the right and up.
-
-Functions
----------
-
-Each function in this module should have the following interface:
-
-.. |ptycho_docstring| replace::
-
-    data :  (T, P,    V, H) :py:class:`numpy.array` float32
-        An array of detector intensities for each of the `P` positions at `T`
-        viewing angles. The grid of each detector is `H` pixels wide
-        (the horizontal direction) and `V` pixels tall (the vertical direction).
-    probe : (T, P, M, V, H) :py:class:`numpy.array` complex64
-        The illuminations of the probes.
-    psi :   (T,       V, H) :py:class:`numpy.array` complex64
-        The object transmission function.
-    scan :  (T, P,       2) :py:class:`numpy.array` float32
-        The scanning positions with vertical coordinate listed before horizontal
-        coordinates.
-
-Parameters
-----------
-|ptycho_docstring|
-
-kwargs : :py:class:`dict`
-    Keyword arguments specific to this function. `**kwargs` should always be
-    included so that extra parameters are ignored instead of raising an error.
-=======
 Select a non-default Ptycho implementation by setting the TIKE_PTYCHO_BACKEND
 environment variable.
->>>>>>> 3e49a05f
 
 """
 import os
