--- conflicted
+++ resolved
@@ -182,19 +182,12 @@
                 if np.ndim(value) > 0:
                     kwargs[key] = pool.bcast(value)
 
-            result['probe'] = _rescale_obj_probe(operator, pool, num_gpu, data,
+            result['probe'] = _rescale_obj_probe(operator, pool, data,
                                                  result['psi'], result['scan'],
                                                  result['probe'])
 
             cost = 0
             for i in range(num_iter):
-<<<<<<< HEAD
-                result['probe'] = _rescale_obj_probe(operator, pool, data,
-                                                     result['psi'],
-                                                     result['scan'],
-                                                     result['probe'])
-=======
->>>>>>> 4f24cdfe
                 kwargs.update(result)
                 result = getattr(solvers, algorithm)(
                     operator,
