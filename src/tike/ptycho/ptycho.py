#!/usr/bin/env python
# -*- coding: utf-8 -*-

# #########################################################################
# Copyright (c) 2018, UChicago Argonne, LLC. All rights reserved.    #
#                                                                         #
# Copyright 2018. UChicago Argonne, LLC. This software was produced       #
# under U.S. Government contract DE-AC02-06CH11357 for Argonne National   #
# Laboratory (ANL), which is operated by UChicago Argonne, LLC for the    #
# U.S. Department of Energy. The U.S. Government has rights to use,       #
# reproduce, and distribute this software.  NEITHER THE GOVERNMENT NOR    #
# UChicago Argonne, LLC MAKES ANY WARRANTY, EXPRESS OR IMPLIED, OR        #
# ASSUMES ANY LIABILITY FOR THE USE OF THIS SOFTWARE.  If software is     #
# modified to produce derivative works, such modified software should     #
# be clearly marked, so as not to confuse it with the version available   #
# from ANL.                                                               #
#                                                                         #
# Additionally, redistribution and use in source and binary forms, with   #
# or without modification, are permitted provided that the following      #
# conditions are met:                                                     #
#                                                                         #
#     * Redistributions of source code must retain the above copyright    #
#       notice, this list of conditions and the following disclaimer.     #
#                                                                         #
#     * Redistributions in binary form must reproduce the above copyright #
#       notice, this list of conditions and the following disclaimer in   #
#       the documentation and/or other materials provided with the        #
#       distribution.                                                     #
#                                                                         #
#     * Neither the name of UChicago Argonne, LLC, Argonne National       #
#       Laboratory, ANL, the U.S. Government, nor the names of its        #
#       contributors may be used to endorse or promote products derived   #
#       from this software without specific prior written permission.     #
#                                                                         #
# THIS SOFTWARE IS PROVIDED BY UChicago Argonne, LLC AND CONTRIBUTORS     #
# "AS IS" AND ANY EXPRESS OR IMPLIED WARRANTIES, INCLUDING, BUT NOT       #
# LIMITED TO, THE IMPLIED WARRANTIES OF MERCHANTABILITY AND FITNESS       #
# FOR A PARTICULAR PURPOSE ARE DISCLAIMED. IN NO EVENT SHALL UChicago     #
# Argonne, LLC OR CONTRIBUTORS BE LIABLE FOR ANY DIRECT, INDIRECT,        #
# INCIDENTAL, SPECIAL, EXEMPLARY, OR CONSEQUENTIAL DAMAGES (INCLUDING,    #
# BUT NOT LIMITED TO, PROCUREMENT OF SUBSTITUTE GOODS OR SERVICES;        #
# LOSS OF USE, DATA, OR PROFITS; OR BUSINESS INTERRUPTION) HOWEVER        #
# CAUSED AND ON ANY THEORY OF LIABILITY, WHETHER IN CONTRACT, STRICT      #
# LIABILITY, OR TORT (INCLUDING NEGLIGENCE OR OTHERWISE) ARISING IN       #
# ANY WAY OUT OF THE USE OF THIS SOFTWARE, EVEN IF ADVISED OF THE         #
# POSSIBILITY OF SUCH DAMAGE.                                             #
# #########################################################################

__author__ = "Doga Gursoy, Daniel Ching, Xiaodong Yu"
__copyright__ = "Copyright (c) 2018, UChicago Argonne, LLC."
__docformat__ = 'restructuredtext en'
__all__ = [
    "reconstruct",
    "simulate",
]

from itertools import product, chain
import logging
import time

import numpy as np
import cupy as cp

from tike.operators import Ptycho
from tike.communicators import Comm, MPIComm
from tike.opt import batch_indicies
from tike.ptycho import solvers

from .object import get_padded_object
from .position import (PositionOptions, check_allowed_positions,
                       affine_position_regularization)
from .probe import get_varying_probe

logger = logging.getLogger(__name__)


def _compute_intensity(
    operator,
    psi,
    scan,
    probe,
    eigen_weights=None,
    eigen_probe=None,
    fly=1,
):
    leading = psi.shape[:-2]
    intensity = 0
    for m in range(probe.shape[-3]):
        farplane = operator.fwd(
            probe=get_varying_probe(
                probe[..., [m], :, :],
                None if eigen_probe is None else eigen_probe[..., [m], :, :],
                None if eigen_weights is None else eigen_weights[..., [m]],
            ),
            scan=scan,
            psi=psi,
        )
        intensity += np.sum(
            np.square(np.abs(farplane)).reshape(
                *leading,
                scan.shape[-2] // fly,
                fly,
                operator.detector_shape,
                operator.detector_shape,
            ),
            axis=-3,
            keepdims=False,
        )
    return intensity


def simulate(
        detector_shape,
        probe, scan,
        psi,
        fly=1,
        eigen_probe=None,
        eigen_weights=None,
        **kwargs
):  # yapf: disable
    """Return real-valued detector counts of simulated ptychography data.

    Parameters
    ----------
    detector_shape : int
        The pixel width of the detector.
    probe : (..., 1, 1, SHARED, WIDE, HIGH) complex64
        The shared complex illumination function amongst all positions.
    scan : (..., POSI, 2) float32
        Coordinates of the minimum corner of the probe grid for each
        measurement in the coordinate system of psi.
    psi : (..., WIDE, HIGH) complex64
        The complex wavefront modulation of the object.
    fly : int
        The number of scan positions which combine for one detector frame.
    eigen_probe : (..., 1, EIGEN, SHARED, WIDE, HIGH) complex64
        The eigen probes for all positions.
    eigen_weights : (..., POSI, EIGEN, SHARED) float32
        The relative intensity of the eigen probes at each position.

    Returns
    -------
    data : (..., FRAME, WIDE, HIGH) float32
        The simulated intensity on the detector.

    """
    check_allowed_positions(scan, psi, probe.shape)
    with Ptycho(
            probe_shape=probe.shape[-1],
            detector_shape=int(detector_shape),
            nz=psi.shape[-2],
            n=psi.shape[-1],
            **kwargs,
    ) as operator:
        scan = operator.asarray(scan, dtype='float32')
        psi = operator.asarray(psi, dtype='complex64')
        probe = operator.asarray(probe, dtype='complex64')
        if eigen_weights is not None:
            eigen_weights = operator.asarray(eigen_weights, dtype='float32')
        data = _compute_intensity(operator, psi, scan, probe, eigen_weights,
                                  eigen_probe, fly)
        return operator.asnumpy(data.real)


def reconstruct(
        data,
        probe, scan,
        algorithm,
        psi=None, num_gpu=1, num_iter=1, rtol=-1,
        model='gaussian', use_mpi=False, cost=None, times=None,
        eigen_probe=None, eigen_weights=None,
        batch_size=None,
        initial_scan=None,
        position_options=None,
        **kwargs
):  # yapf: disable
    """Solve the ptychography problem using the given `algorithm`.

    Parameters
    ----------
    data : (FRAME, WIDE, HIGH) float32
        The intensity (square of the absolute value) of the propagated
        wavefront; i.e. what the detector records. FFT-shifted so the
        diffraction peak is at the corners.
    eigen_probe : (EIGEN, SHARED, WIDE, HIGH) complex64
        The eigen probes for all positions.
    eigen_weights : (POSI, EIGEN, SHARED) float32
        The relative intensity of the eigen probes at each position.
    psi : (WIDE, HIGH) complex64
        The wavefront modulation coefficients of the object.
    probe : (1, 1, SHARED, WIDE, HIGH) complex64
        The shared complex illumination function amongst all positions.
    scan : (POSI, 2) float32
        Coordinates of the minimum corner of the probe grid for each
        measurement in the coordinate system of psi. Coordinate order
        consistent with WIDE, HIGH order.
    algorithm : string
        The name of one algorithms from :py:mod:`.ptycho.solvers`.
    rtol : float
        Terminate early if the relative decrease of the cost function is
        less than this amount.
    batch_size : int
        The approximate number of scan positions processed by each GPU
        simultaneously per view.
    position_options : PositionOptions
        A class containing settings related to position correction.
    num_gpu : int, tuple(int)
        The number of GPUs to use or a tuple of the device numbers of the GPUs
        to use. If the number of GPUs is less than the requested number, only
        workers for the available GPUs are allocated.

    """
<<<<<<< HEAD
    (psi, scan) = get_padded_object(scan, probe) if psi is None else (psi, scan)
    check_allowed_positions(scan, psi, probe.shape)
=======
>>>>>>> a62a275c
    if use_mpi is True:
        mpi = MPIComm
        if psi is None:
            raise ValueError(
                "When MPI is enabled, initial object guess cannot be None; "
                "automatic psi initialization is not synchronized "
                "across processes.")
    else:
        mpi = None
    (psi, scan) = get_padded_object(scan, probe) if psi is None else (psi, scan)
    # check_allowed_positions(scan, psi, probe.shape)
    if algorithm in solvers.__all__:
        with cp.cuda.Device(num_gpu[0] if isinstance(num_gpu, tuple) else None):
            # Initialize an operator.
            with Ptycho(
                    probe_shape=probe.shape[-1],
                    detector_shape=data.shape[-1],
                    nz=psi.shape[-2],
                    n=psi.shape[-1],
                    model=model,
            ) as operator, Comm(num_gpu, mpi) as comm:
                logger.info("{} for {:,d} - {:,d} by {:,d} frames for {:,d} "
                            "iterations.".format(algorithm, *data.shape[-3:],
                                                 num_iter))
                num_batch = 1 if batch_size is None else max(
                    1,
                    int(data.shape[-3] / batch_size / comm.pool.num_workers),
                )
                # Divide the inputs into regions
                odd_pool = comm.pool.num_workers % 2
                (
                    order,
                    scan,
                    data,
                    eigen_weights,
                    initial_scan,
                ) = split_by_scan_grid(
                    comm.pool,
                    (
                        comm.pool.num_workers
                        if odd_pool else comm.pool.num_workers // 2,
                        1 if odd_pool else 2,
                    ),
                    scan,
                    data,
                    eigen_weights,
                    initial_scan,
                )
                result = {
                    'psi':
                        comm.pool.bcast(psi.astype('complex64')),
                    'probe':
                        comm.pool.bcast(probe.astype('complex64')),
                    'eigen_probe':
                        comm.pool.bcast(eigen_probe.astype('complex64'))
                        if eigen_probe is not None else None,
                    'scan':
                        scan,
                    'eigen_weights':
                        eigen_weights,
                }
                if position_options:
                    result['position_options'] = [
                        position_options.split(x) for x in order
                    ]
                    result['position_options'] = comm.pool.map(
                        PositionOptions.put,
                        result['position_options'],
                    )
                for key, value in kwargs.items():
                    if np.ndim(value) > 0:
                        kwargs[key] = comm.pool.bcast(value)

                if initial_scan[0] is None:
                    initial_scan = comm.pool.map(cp.copy, scan)

                result['probe'] = _rescale_obj_probe(
                    operator,
                    comm,
                    data,
                    result['psi'],
                    scan,
                    result['probe'],
                    num_batch=num_batch,
                )

                costs = []
                times = []
                start = time.perf_counter()
                for i in range(num_iter):

                    logger.info(f"{algorithm} epoch {i:,d}")

                    kwargs.update(result)
                    result = getattr(solvers, algorithm)(
                        operator,
                        comm,
                        data=data,
                        num_batch=num_batch,
                        **kwargs,
                    )
                    if result['cost'] is not None:
                        costs.append(result['cost'])

                    if (position_options
                            and position_options.use_position_regularization):

                        # TODO: Regularize on all GPUs
                        result['scan'][0], _ = affine_position_regularization(
                            operator,
                            result['psi'][0],
                            result['probe'][0],
                            initial_scan[0],
                            result['scan'][0],
                        )

                    times.append(time.perf_counter() - start)
                    start = time.perf_counter()

                    # Check for early termination
                    if i > 0 and abs(
                        (costs[-1] - costs[-2]) / costs[-2]) < rtol:
                        logger.info(
                            "Cost function rtol < %g reached at %d "
                            "iterations.", rtol, i)
                        break

                reorder = np.argsort(np.concatenate(order))
                result['scan'] = comm.pool.gather(scan, axis=-2)[reorder]

                if position_options:
                    result['initial_scan'] = comm.pool.gather(initial_scan,
                                                              axis=-2)[reorder]
                    result['position_options'] = comm.pool.map(
                        PositionOptions.get,
                        result['position_options'],
                    )
                    [
                        position_options.join(x, o)
                        for x, o in zip(result['position_options'], order)
                    ]
                    result['position_options'] = position_options

                if 'eigen_weights' in result:
                    result['eigen_weights'] = comm.pool.gather(
                        eigen_weights,
                        axis=-3,
                    )[reorder]
                    result['eigen_probe'] = result['eigen_probe'][0]
                result['probe'] = result['probe'][0]
                result['cost'] = operator.asarray(costs)
                result['times'] = operator.asarray(times)
                for k, v in result.items():
                    if isinstance(v, list):
                        result[k] = v[0]
            return {
                k: operator.asnumpy(v) if isinstance(v, cp.ndarray) else v
                for k, v in result.items()
            }
    else:
        raise ValueError(f"The '{algorithm}' algorithm is not an option.\n"
                         f"\tAvailable algorithms are : {solvers.__all__}")


def _rescale_obj_probe(operator, comm, data, psi, scan, probe, num_batch):
    """Keep the object amplitude around 1 by scaling probe by a constant."""

    def _get_rescale(data, psi, scan, probe, num_batch, operator):
        i = batch_indicies(data.shape[-3], num_batch, use_random=True)[0]

        intensity, _ = operator._compute_intensity(data[..., i, :, :], psi,
                                                   scan[..., i, :], probe)

        n1 = np.linalg.norm(np.ravel(np.sqrt(data[..., i, :, :])))**2
        n2 = np.linalg.norm(np.ravel(np.sqrt(intensity)))**2

        return n1, n2

    n1, n2 = zip(*comm.pool.map(
        _get_rescale,
        data,
        psi,
        scan,
        probe,
        num_batch=num_batch,
        operator=operator,
    ))

    if comm.use_mpi:
        n1 = np.sqrt(comm.Allreduce_reduce(n1, 'cpu'))
        n2 = np.sqrt(comm.Allreduce_reduce(n2, 'cpu'))
    else:
        n1 = np.sqrt(comm.reduce(n1, 'cpu'))
        n2 = np.sqrt(comm.reduce(n2, 'cpu'))

    rescale = n1 / n2

    logger.info("object and probe rescaled by %f", rescale)

    probe[0] *= rescale

    return comm.pool.bcast(probe[0])


def split_by_scan_grid(pool, shape, scan, *args, fly=1):
    """Split the field of view into a 2D grid.

    Mask divide the data into a 2D grid of spatially contiguous regions.

    Parameters
    ----------
    shape : tuple of int
        The number of grid divisions along each dimension.
    scan : (nscan, 2) float32
        The 2D coordinates of the scan positions.
    args : (nscan, ...) float32
        The arrays to be split by scan position.
    fly : int
        The number of scan positions per frame.

    Returns
    -------
    order : List[array[int]]
        The locations of the inputs in the original arrays.
    scan : List[array[float32]]
        The divided 2D coordinates of the scan positions.
    args : List[array[float32]]
        Each input divided into regions.
    """
    if len(shape) != 2:
        raise ValueError('The grid shape must have two dimensions.')
    vstripes = split_by_scan_stripes(scan, shape[0], axis=0, fly=fly)
    hstripes = split_by_scan_stripes(scan, shape[1], axis=1, fly=fly)
    mask = [np.logical_and(*pair) for pair in product(vstripes, hstripes)]

    order = np.arange(scan.shape[-2])
    order = [order[m] for m in mask]

    def split(m, x):
        return None if x is None else cp.asarray(x[m], dtype='float32')

    split_args = [list(pool.map(split, mask, x=arg)) for arg in [scan, *args]]

    return (order, *split_args)


def split_by_scan_stripes(scan, n, fly=1, axis=0):
    """Return `n` boolean masks that split the field of view into stripes.

    Mask divide the data into spatially contiguous regions along the position
    axis.

    Split scan into three stripes:
    >>> [scan[s] for s in split_by_scan_stripes(scan, 3)]

    FIXME: Only uses the first view to divide the positions. Assumes the
    positions on all angles are distributed similarly.

    Parameters
    ----------
    scan : (nscan, 2) float32
        The 2D coordinates of the scan positions.
    n : int
        The number of stripes.
    fly : int
        The number of scan positions per frame.
    axis : int (0 or 1)
        Which spatial dimension to divide along. i.e. horizontal or vertical.

    Returns
    -------
    mask : list of (nscan, ) boolean
        A list of boolean arrays which divide the scan positions into `n`
        stripes.

    """
    if scan.ndim != 2:
        raise ValueError('scan must have two dimensions.')
    if n < 1:
        raise ValueError('The number of stripes must be > 0.')

    nscan, _ = scan.shape
    if (nscan // fly) * fly != nscan:
        raise ValueError('The number of scan positions must be an '
                         'integer multiple of the number of fly positions.')

    # Reshape scan so positions in the same fly scan are not separated
    scan = scan.reshape(nscan // fly, fly, 2)

    # Determine the edges of the horizontal stripes
    edges = np.linspace(
        scan[..., axis].min(),
        scan[..., axis].max(),
        n + 1,
        endpoint=True,
    )

    # Move the outer edges to include all points
    edges[0] -= 1
    edges[-1] += 1

    # Generate masks which put points into stripes
    return [
        np.logical_and(
            edges[i] < scan[:, 0, axis],
            scan[:, 0, axis] <= edges[i + 1],
        ).repeat(fly) for i in range(n)
    ]<|MERGE_RESOLUTION|>--- conflicted
+++ resolved
@@ -210,11 +210,6 @@
         workers for the available GPUs are allocated.
 
     """
-<<<<<<< HEAD
-    (psi, scan) = get_padded_object(scan, probe) if psi is None else (psi, scan)
-    check_allowed_positions(scan, psi, probe.shape)
-=======
->>>>>>> a62a275c
     if use_mpi is True:
         mpi = MPIComm
         if psi is None:
@@ -225,7 +220,7 @@
     else:
         mpi = None
     (psi, scan) = get_padded_object(scan, probe) if psi is None else (psi, scan)
-    # check_allowed_positions(scan, psi, probe.shape)
+    check_allowed_positions(scan, psi, probe.shape)
     if algorithm in solvers.__all__:
         with cp.cuda.Device(num_gpu[0] if isinstance(num_gpu, tuple) else None):
             # Initialize an operator.
