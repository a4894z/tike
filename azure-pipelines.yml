trigger:
- master

pr:
  branches:
    include:
    - master
  paths:
    exclude:
    - 'docs/'
    - '/.*'
    - '/*.rst'
    - '/*.md'

jobs:

- job: Linux
  pool:
    name: Default
    demands:
    - CUDA_VERSION
    - Agent.OS -equals Linux
  strategy:
    matrix:
      Python36:
        python.version: '3.6'
      Python37:
        python.version: '3.7'
      Python39:
        python.version: '3.9'
    maxParallel: 4
  steps:

  - script: echo "CUDA version is $(CUDA_VERSION)"
    displayName: Print CUDA version

  - script: rm /home/azure/conda/envs/tike -rf
    displayName: Force remove previous environments

  - script: >
      conda create --quiet --yes
      -n tike
      --channel conda-forge
      --file requirements.txt
      pytest
      python=$(python.version)
      cudatoolkit=$(CUDA_VERSION)
    displayName: Create build environment

  - script: conda list -n tike
    displayName: List build environment

  - script: |
      source activate tike
      pip install . --no-deps
    displayName: Setup and install

  - script: |
      source activate tike
      pytest -vs
    displayName: Run tests

  - task: PublishBuildArtifacts@1
    condition: eq(variables['python.version'], '3.9')
    inputs:
      pathToPublish: 'tests/result'
<<<<<<< HEAD
      artifactName: NO MPI reconstructed images
=======
      artifactName: MonoGPU reconstructed images
>>>>>>> 52ce85e5


- job: MultiLinux
  pool:
    name: Default
    demands:
    - MultiGPU
    - CUDA_VERSION
    - Agent.OS -equals Linux
  strategy:
    matrix:
      Python38:
        python.version: '3.8'
    maxParallel: 4
  steps:

  - script: echo "CUDA version is $(CUDA_VERSION)"
    displayName: Print CUDA version

  - script: rm /home/azure/conda/envs/tike -rf
    displayName: Force remove previous environments

  - script: >
      conda create --quiet --yes
      -n tike
      --channel conda-forge
      --file requirements.txt
      pytest
      python=$(python.version)
      cudatoolkit=$(CUDA_VERSION)
    displayName: Create build environment

  - script: conda list -n tike
    displayName: List build environment

  - script: |
      source activate tike
      pip install . --no-deps
    displayName: Setup and install

  - script: |
      source activate tike
      pytest -vs
    displayName: Run tests

  - script: |
      source activate tike
      mpirun -n 2 pytest tests/test_comm.py
      mpirun -n 2 pytest tests/test_ptycho.py -k TestPtychoRecon
    displayName: Run tests with MPI

  - task: PublishBuildArtifacts@1
    inputs:
      pathToPublish: 'tests/result'
<<<<<<< HEAD
      artifactName: MPI reconstructed images
=======
      artifactName: MultiGPU reconstructed images
>>>>>>> 52ce85e5
<|MERGE_RESOLUTION|>--- conflicted
+++ resolved
@@ -64,11 +64,7 @@
     condition: eq(variables['python.version'], '3.9')
     inputs:
       pathToPublish: 'tests/result'
-<<<<<<< HEAD
-      artifactName: NO MPI reconstructed images
-=======
       artifactName: MonoGPU reconstructed images
->>>>>>> 52ce85e5
 
 
 - job: MultiLinux
@@ -123,8 +119,4 @@
   - task: PublishBuildArtifacts@1
     inputs:
       pathToPublish: 'tests/result'
-<<<<<<< HEAD
-      artifactName: MPI reconstructed images
-=======
-      artifactName: MultiGPU reconstructed images
->>>>>>> 52ce85e5
+      artifactName: MultiGPU reconstructed images