#!/usr/bin/env python
# -*- coding: utf-8 -*-

# #########################################################################
# Copyright (c) 2018, UChicago Argonne, LLC. All rights reserved.         #
#                                                                         #
# Copyright 2015. UChicago Argonne, LLC. This software was produced       #
# under U.S. Government contract DE-AC02-06CH11357 for Argonne National   #
# Laboratory (ANL), which is operated by UChicago Argonne, LLC for the    #
# U.S. Department of Energy. The U.S. Government has rights to use,       #
# reproduce, and distribute this software.  NEITHER THE GOVERNMENT NOR    #
# UChicago Argonne, LLC MAKES ANY WARRANTY, EXPRESS OR IMPLIED, OR        #
# ASSUMES ANY LIABILITY FOR THE USE OF THIS SOFTWARE.  If software is     #
# modified to produce derivative works, such modified software should     #
# be clearly marked, so as not to confuse it with the version available   #
# from ANL.                                                               #
#                                                                         #
# Additionally, redistribution and use in source and binary forms, with   #
# or without modification, are permitted provided that the following      #
# conditions are met:                                                     #
#                                                                         #
#     * Redistributions of source code must retain the above copyright    #
#       notice, this list of conditions and the following disclaimer.     #
#                                                                         #
#     * Redistributions in binary form must reproduce the above copyright #
#       notice, this list of conditions and the following disclaimer in   #
#       the documentation and/or other materials provided with the        #
#       distribution.                                                     #
#                                                                         #
#     * Neither the name of UChicago Argonne, LLC, Argonne National       #
#       Laboratory, ANL, the U.S. Government, nor the names of its        #
#       contributors may be used to endorse or promote products derived   #
#       from this software without specific prior written permission.     #
#                                                                         #
# THIS SOFTWARE IS PROVIDED BY UChicago Argonne, LLC AND CONTRIBUTORS     #
# "AS IS" AND ANY EXPRESS OR IMPLIED WARRANTIES, INCLUDING, BUT NOT       #
# LIMITED TO, THE IMPLIED WARRANTIES OF MERCHANTABILITY AND FITNESS       #
# FOR A PARTICULAR PURPOSE ARE DISCLAIMED. IN NO EVENT SHALL UChicago     #
# Argonne, LLC OR CONTRIBUTORS BE LIABLE FOR ANY DIRECT, INDIRECT,        #
# INCIDENTAL, SPECIAL, EXEMPLARY, OR CONSEQUENTIAL DAMAGES (INCLUDING,    #
# BUT NOT LIMITED TO, PROCUREMENT OF SUBSTITUTE GOODS OR SERVICES;        #
# LOSS OF USE, DATA, OR PROFITS; OR BUSINESS INTERRUPTION) HOWEVER        #
# CAUSED AND ON ANY THEORY OF LIABILITY, WHETHER IN CONTRACT, STRICT      #
# LIABILITY, OR TORT (INCLUDING NEGLIGENCE OR OTHERWISE) ARISING IN       #
# ANY WAY OUT OF THE USE OF THIS SOFTWARE, EVEN IF ADVISED OF THE         #
# POSSIBILITY OF SUCH DAMAGE.                                             #
# #########################################################################

import lzma
import os
import pickle
import unittest

import numpy as np

from tike.ptycho.exitwave import ExitWaveOptions
from tike.ptycho.object import ObjectOptions
from tike.ptycho.probe import ProbeOptions
import tike.ptycho
import tike.random

from .io import (
    result_dir,
    data_dir,
    _save_ptycho_result,
)
from .templates import (
    SiemensStarSetup,
    ReconstructTwice,
)

__author__ = "Daniel Ching, Xiaodong Yu"
__copyright__ = "Copyright (c) 2018, UChicago Argonne, LLC."
__docformat__ = 'restructuredtext en'


class TestPtychoUtils(unittest.TestCase):
    """Test various utility functions for correctness."""

    def test_gaussian(self):
        """Check ptycho.gaussian for correctness."""
        fname = os.path.join(data_dir, 'ptycho_gaussian.pickle.lzma')
        weights = tike.ptycho.probe.gaussian(15, rin=0.8, rout=1.0)
        if os.path.isfile(fname):
            with lzma.open(fname, 'rb') as file:
                truth = pickle.load(file)
        else:
            with lzma.open(fname, 'wb') as file:
                truth = pickle.dump(weights, file)
        np.testing.assert_array_equal(weights, truth)

    def test_check_allowed_positions(self):
        psi = np.empty((4, 9))
        probe = np.empty((8, 2, 2))
        scan = np.array([[1, 1], [1, 6.9], [1.1, 1], [1.9, 5.5]])
        tike.ptycho.check_allowed_positions(scan, psi, probe.shape)

        for scan in np.array([[1, 7], [1, 0.9], [0.9, 1], [1, 0]]):
            with self.assertRaises(ValueError):
                tike.ptycho.check_allowed_positions(scan, psi, probe.shape)

    def test_get_padded_object(self):
        probe = np.empty((8, 3, 4))
        scan = (np.random.rand(15, 2) * 100) - 50
        psi, scan = tike.ptycho.object.get_padded_object(scan, probe)
        tike.ptycho.check_allowed_positions(scan, psi, probe_shape=probe.shape)


class TestPtychoSimulate(unittest.TestCase):
    """Test the forward model for consistency."""

    def create_dataset(
        self,
        dataset_file,
        pw=16,
        eigen=1,
        width=128,
    ):
        """Create a dataset for testing this module.

        Only called with setUp detects that `dataset_file` has been deleted.
        """
        import libimage
        # Create a stack of phase-only images
        phase = libimage.load('satyre', width)
        amplitude = 1 - libimage.load('coins', width)
        original = amplitude * np.exp(1j * phase * np.pi)
        self.original = original.astype('complex64')
        leading = ()

        # Create a multi-probe with gaussian amplitude decreasing as 1/N
        phase = np.stack(
            [
                1 - libimage.load('cryptomeria', pw),
                1 - libimage.load('bombus', pw)
            ],
            axis=0,
        )
        weights = 1.0 / np.arange(1, len(phase) + 1)[:, None, None]
        weights = weights * tike.ptycho.probe.gaussian(pw, rin=0.8, rout=1.0)
        probe = weights * np.exp(1j * phase * np.pi)
        self.probe = np.tile(
            probe.astype('complex64'),
            (*leading, 1, eigen, 1, 1, 1),
        )

        pad = 2
        v, h = np.meshgrid(
            np.linspace(pad, original.shape[-2] - pw - pad, 13, endpoint=True),
            np.linspace(pad, original.shape[-1] - pw - pad, 13, endpoint=True),
            indexing='ij',
        )
        scan = np.stack((np.ravel(v), np.ravel(h)), axis=1)
        self.scan = np.tile(
            scan.astype('float32'),
            (*leading, 1, 1),
        )

        self.data = tike.ptycho.simulate(
            detector_shape=pw * 2,
            probe=self.probe,
            scan=self.scan,
            psi=self.original,
        )

        assert self.data.shape == (*leading, 13 * 13, pw * 2, pw * 2)
        assert self.data.dtype == 'float32', self.data.dtype

        setup_data = [
            self.data,
            self.scan,
            self.probe,
            self.original,
        ]
        with lzma.open(dataset_file, 'wb') as file:
            pickle.dump(setup_data, file)

    def setUp(self):
        """Load a dataset for reconstruction."""
        dataset_file = os.path.join(data_dir, 'ptycho_setup.pickle.lzma')
        if not os.path.isfile(dataset_file):
            self.create_dataset(dataset_file)
        with lzma.open(dataset_file, 'rb') as file:
            [
                self.data,
                self.scan,
                self.probe,
                self.original,
            ] = pickle.load(file)

    def test_consistent_simulate(self):
        """Check ptycho.simulate for consistency."""
        data = tike.ptycho.simulate(
            detector_shape=self.data.shape[-1],
            probe=self.probe,
            scan=self.scan,
            psi=self.original,
            fly=self.scan.shape[-2] // self.data.shape[-3],
        )
        assert data.dtype == 'float32', data.dtype
        assert self.data.dtype == 'float32', self.data.dtype
        np.testing.assert_array_equal(data.shape, self.data.shape)
        np.testing.assert_allclose(np.sqrt(data), np.sqrt(self.data), atol=1e-6)


class TestPtychoAbsorption(SiemensStarSetup, unittest.TestCase):
    """Test various ptychography reconstruction methods for consistency."""

    def test_absorption(self):
        """Check ptycho.object.get_absorption_image for consistency."""
        try:
            from matplotlib import pyplot as plt
            fname = os.path.join(result_dir, 'absorption')
            os.makedirs(fname, exist_ok=True)
            plt.imsave(
                f'{fname}/{0}-ampli.png',
                tike.ptycho.object.get_absorbtion_image(
                    self.data,
                    self.scan,
                    rescale=1.0,
                ),
            )
        except ImportError:
            pass


class PtychoRecon(
        ReconstructTwice,
        SiemensStarSetup,
):
    """Test various ptychography reconstruction methods for consistency."""

    post_name = ""

    def test_init(self):
        """Just test PtychoParameter initialization."""
        params = tike.ptycho.PtychoParameters(
            psi=self.psi,
            probe=self.probe,
            scan=self.scan,
        )
        params.algorithm_options = tike.ptycho.RpieOptions(
            num_batch=5,
            num_iter=16,
        )
        params.probe_options = ProbeOptions(force_orthogonality=True,)
        params.object_options = ObjectOptions()
        params.exitwave_options = ExitWaveOptions(measured_pixels=np.ones(
            self.probe.shape[-2:],
            dtype=np.bool_,
        ))

        _save_ptycho_result(
            params,
            f"mpi{self.mpi_size}-init{self.post_name}",
        )
        try:
            import matplotlib.pyplot as plt
            plt.imsave(
                os.path.join(
                    result_dir,
                    f"mpi{self.mpi_size}-init{self.post_name}",
                    'diffraction.png',
                ),
                self.data[len(self.data) // 2],
            )
        except ImportError:
            pass

<<<<<<< HEAD
    def test_consistent_lstsq_grad(self):
=======
    def test_consistent_adam_grad(self):
        """Check ptycho.solver.adam_grad for consistency."""
        params = tike.ptycho.PtychoParameters(
            psi=self.psi,
            probe=self.probe,
            scan=self.scan,
            algorithm_options=tike.ptycho.AdamOptions(
                num_batch=5,
                num_iter=16,
            ),
            probe_options=ProbeOptions(),
            object_options=ObjectOptions(),
        )

        _save_ptycho_result(
            self.template_consistent_algorithm(
                data=self.data,
                params=params,
            ),
            f"mpi{self.mpi_size}-adam_grad{self.post_name}",
        )

    def test_consistent_adam_grad_compact(self):
        """Check ptycho.solver.adam_grad for consistency."""
        params = tike.ptycho.PtychoParameters(
            psi=self.psi,
            probe=self.probe,
            scan=self.scan,
            algorithm_options=tike.ptycho.AdamOptions(
                num_batch=5,
                num_iter=16,
                batch_method='compact',
            ),
            probe_options=ProbeOptions(),
            object_options=ObjectOptions(),
        )

        _save_ptycho_result(
            self.template_consistent_algorithm(
                data=self.data,
                params=params,
            ),
            f"mpi{self.mpi_size}-adam_grad-compact{self.post_name}",
        )

    def test_consistent_cgrad(self):
        """Check ptycho.solver.cgrad for consistency."""
        params = tike.ptycho.PtychoParameters(
            psi=self.psi,
            probe=self.probe,
            scan=self.scan,
            algorithm_options=tike.ptycho.CgradOptions(
                num_batch=5,
                num_iter=16,
            ),
            probe_options=ProbeOptions(),
            object_options=ObjectOptions(),
        )

        _save_ptycho_result(
            self.template_consistent_algorithm(
                data=self.data,
                params=params,
            ),
            f"mpi{self.mpi_size}-cgrad{self.post_name}",
        )

    def test_consistent_lstsq_poisson_steplength_allmodes(self):
>>>>>>> 7c650438
        """Check ptycho.solver.lstsq_grad for consistency."""
        params = tike.ptycho.PtychoParameters(
            psi=self.psi,
            probe=self.probe,
            scan=self.scan,
            algorithm_options=tike.ptycho.LstsqOptions(
                num_batch=5,
                num_iter=16,
            ),
            probe_options=ProbeOptions(
                force_orthogonality=True,
                use_adaptive_moment=True,
            ),
            object_options=ObjectOptions(use_adaptive_moment=True,),
            exitwave_options=ExitWaveOptions(
                measured_pixels=np.ones(self.probe.shape[-2:], dtype=np.bool_),
                noise_model="poisson",
                step_length_usemodes="all_modes",
            ),
        )

        _save_ptycho_result(
            self.template_consistent_algorithm(
                data=self.data,
                params=params,
<<<<<<< HEAD
            ), f"mpi{self.mpi_size}-lstsq_grad{self.post_name}")
=======
            ),
            f"mpi{self.mpi_size}-lstsq_poisson_steplength_allmodes{self.post_name}"
        )
>>>>>>> 7c650438

    def test_consistent_lstsq_poisson_steplength_dominantmode(self):
        """Check ptycho.solver.lstsq_grad for consistency."""
        params = tike.ptycho.PtychoParameters(
            psi=self.psi,
            probe=self.probe,
            scan=self.scan,
            algorithm_options=tike.ptycho.LstsqOptions(
                num_batch=5,
                num_iter=16,
            ),
            probe_options=ProbeOptions(
                force_orthogonality=True,
                use_adaptive_moment=True,
            ),
            object_options=ObjectOptions(use_adaptive_moment=True,),
            exitwave_options=ExitWaveOptions(
                measured_pixels=np.ones(self.probe.shape[-2:], dtype=np.bool_),
                noise_model="poisson",
                step_length_usemodes="dominant_mode",
            ),
        )

        _save_ptycho_result(
            self.template_consistent_algorithm(
                data=self.data,
                params=params,
<<<<<<< HEAD
            ), f"mpi{self.mpi_size}-lstsq_grad-compact{self.post_name}")
=======
            ),
            f"mpi{self.mpi_size}-lstsq_poisson_steplength_dominantmode{self.post_name}"
        )
>>>>>>> 7c650438

    def test_consistent_lstsq_unmeasured_detector_regions(self):
        """Check ptycho.solver.lstsq for consistency."""
        # Define regions where we have missing diffraction measurement data
        unmeasured_pixels = np.zeros(self.probe.shape[-2:], np.bool_)
        unmeasured_pixels[100:105, :] = True
        unmeasured_pixels[:, 100:105] = True
        measured_pixels = np.logical_not(unmeasured_pixels)

        # Zero out these regions on the diffraction measurement data
        # to simulate realistic measurements with umeasured pixels
        self.data[..., unmeasured_pixels] = np.nan

        # import matplotlib.pyplot as plt
        # import matplotlib as mpl
        # mpl.use('TKAgg'); plt.figure(); plt.imshow( np.fft.fftshift( self.data[222, ... ] )); plt.show(block=False)

        params = tike.ptycho.PtychoParameters(
            psi=self.psi,
            probe=self.probe,
            scan=self.scan,
            algorithm_options=tike.ptycho.LstsqOptions(
                num_batch=5,
                num_iter=16,
            ),
            probe_options=ProbeOptions(use_adaptive_moment=True,),
            object_options=ObjectOptions(use_adaptive_moment=True,),
            exitwave_options=ExitWaveOptions(
                measured_pixels=measured_pixels,
                unmeasured_pixels_scaling=0.90,
            ),
        )

        _save_ptycho_result(
            self.template_consistent_algorithm(
                data=self.data,
                params=params,
            ),
            f"mpi{self.mpi_size}-lstsq_unmeasured_detector_regions{self.post_name}",
        )

    def test_consistent_lstsq_grad(self):
        """Check ptycho.solver.lstsq_grad for consistency."""
        params = tike.ptycho.PtychoParameters(
            psi=self.psi,
            probe=self.probe,
            scan=self.scan,
            algorithm_options=tike.ptycho.LstsqOptions(
                num_batch=5,
                num_iter=16,
            ),
            probe_options=ProbeOptions(use_adaptive_moment=True,),
            object_options=ObjectOptions(use_adaptive_moment=True,),
        )

        _save_ptycho_result(
            self.template_consistent_algorithm(
                data=self.data,
                params=params,
            ), f"mpi{self.mpi_size}-lstsq_grad{self.post_name}")

    def test_consistent_lstsq_grad_compact(self):
        """Check ptycho.solver.lstsq_grad for consistency."""
        params = tike.ptycho.PtychoParameters(
            psi=self.psi,
            probe=self.probe,
            scan=self.scan,
            algorithm_options=tike.ptycho.LstsqOptions(
                num_batch=5,
                num_iter=16,
                batch_method='compact',
            ),
            probe_options=ProbeOptions(use_adaptive_moment=True,),
            object_options=ObjectOptions(use_adaptive_moment=True,),
        )

        _save_ptycho_result(
            self.template_consistent_algorithm(
                data=self.data,
                params=params,
            ), f"mpi{self.mpi_size}-lstsq_grad-compact{self.post_name}")

    def test_consistent_lstsq_grad_variable_probe(self):
        """Check ptycho.solver.lstsq_grad for consistency."""
        params = tike.ptycho.PtychoParameters(
            psi=self.psi,
            probe=self.probe,
            scan=self.scan,
            algorithm_options=tike.ptycho.LstsqOptions(
                num_batch=5,
                num_iter=16,
            ),
            probe_options=ProbeOptions(
                force_orthogonality=True,
                use_adaptive_moment=True,
            ),
            object_options=ObjectOptions(use_adaptive_moment=True,),
        )

        probes_with_modes = min(3, params.probe.shape[-3])
        params.eigen_probe, params.eigen_weights = tike.ptycho.probe.init_varying_probe(
            params.scan,
            params.probe,
            num_eigen_probes=3,
            probes_with_modes=probes_with_modes,
        )
        result = self.template_consistent_algorithm(
            data=self.data,
            params=params,
        )
        _save_ptycho_result(
            result,
            f"mpi{self.mpi_size}-lstsq_grad-variable-probe{self.post_name}",
        )
        assert np.all(result.eigen_weights[..., 1:, probes_with_modes:] == 0), (
            "These weights should be unused/untouched "
            "and should have been initialized to zero.")

    def test_consistent_rpie_poisson_steplength_dominantmode(self):
        """Check ptycho.solver.rpie for consistency."""
        params = tike.ptycho.PtychoParameters(
            psi=self.psi,
            probe=self.probe,
            scan=self.scan,
            algorithm_options=tike.ptycho.RpieOptions(
                num_batch=5,
                num_iter=16,
            ),
            probe_options=ProbeOptions(),
            object_options=ObjectOptions(),
            exitwave_options=ExitWaveOptions(
                measured_pixels=np.ones(self.probe.shape[-2:], dtype=np.bool_),
                noise_model="poisson",
                step_length_usemodes="dominant_mode",
            ),
        )

        _save_ptycho_result(
            self.template_consistent_algorithm(
                data=self.data,
                params=params,
            ),
            f"mpi{self.mpi_size}-rpie_poisson_steplength_dominantmode{self.post_name}",
        )

    def test_consistent_rpie_poisson_steplength_allmodes(self):
        """Check ptycho.solver.rpie for consistency."""
        params = tike.ptycho.PtychoParameters(
            psi=self.psi,
            probe=self.probe,
            scan=self.scan,
            algorithm_options=tike.ptycho.RpieOptions(
                num_batch=5,
                num_iter=16,
            ),
            probe_options=ProbeOptions(),
            object_options=ObjectOptions(),
            exitwave_options=ExitWaveOptions(
                measured_pixels=np.ones(self.probe.shape[-2:], dtype=np.bool_),
                noise_model="poisson",
                step_length_usemodes="all_modes",
            ),
        )

        _save_ptycho_result(
            self.template_consistent_algorithm(
                data=self.data,
                params=params,
            ),
            f"mpi{self.mpi_size}-rpie_poisson_steplength_allmodes{self.post_name}",
        )

    def test_consistent_rpie_unmeasured_detector_regions(self):
        """Check ptycho.solver.rpie for consistency."""
        # Define regions where we have missing diffraction measurement data
        unmeasured_pixels = np.zeros(self.probe.shape[-2:], np.bool_)
        unmeasured_pixels[100:105, :] = True
        unmeasured_pixels[:, 100:105] = True
        measured_pixels = np.logical_not(unmeasured_pixels)

        # Zero out these regions on the diffraction measurement data
        self.data[:, unmeasured_pixels] = np.nan

        params = tike.ptycho.PtychoParameters(
            psi=self.psi,
            probe=self.probe,
            scan=self.scan,
            algorithm_options=tike.ptycho.RpieOptions(
                num_batch=5,
                num_iter=16,
            ),
            probe_options=ProbeOptions(),
            object_options=ObjectOptions(),
            exitwave_options=ExitWaveOptions(
                measured_pixels=measured_pixels,
                unmeasured_pixels_scaling=0.90,
            ),
        )

        _save_ptycho_result(
            self.template_consistent_algorithm(
                data=self.data,
                params=params,
            ),
            f"mpi{self.mpi_size}-rpie_unmeasured_detector_regions{self.post_name}",
        )

    def test_consistent_rpie(self):
        """Check ptycho.solver.rpie for consistency."""
        params = tike.ptycho.PtychoParameters(
            psi=self.psi,
            probe=self.probe,
            scan=self.scan,
            algorithm_options=tike.ptycho.RpieOptions(
                num_batch=5,
                num_iter=16,
            ),
            probe_options=ProbeOptions(force_orthogonality=True,),
            object_options=ObjectOptions(),
        )

        _save_ptycho_result(
            self.template_consistent_algorithm(
                data=self.data,
                params=params,
            ),
            f"mpi{self.mpi_size}-rpie{self.post_name}",
        )

    def test_consistent_rpie_compact(self):
        """Check ptycho.solver.rpie for consistency."""
        params = tike.ptycho.PtychoParameters(
            psi=self.psi,
            probe=self.probe,
            scan=self.scan,
            algorithm_options=tike.ptycho.RpieOptions(
                num_batch=5,
                num_iter=16,
                batch_method='compact',
            ),
            probe_options=ProbeOptions(
                force_orthogonality=True,
                use_adaptive_moment=True,
            ),
            object_options=ObjectOptions(use_adaptive_moment=True,),
        )

        _save_ptycho_result(
            self.template_consistent_algorithm(
                data=self.data,
                params=params,
            ), f"mpi{self.mpi_size}-rpie-compact{self.post_name}")

    def test_consistent_rpie_variable_probe(self):
        """Check ptycho.solver.lstsq_grad for consistency."""
        params = tike.ptycho.PtychoParameters(
            psi=self.psi,
            probe=self.probe,
            scan=self.scan,
            algorithm_options=tike.ptycho.RpieOptions(
                num_batch=5,
                num_iter=16,
            ),
            probe_options=ProbeOptions(force_orthogonality=True,),
            object_options=ObjectOptions(),
        )

        probes_with_modes = min(1, params.probe.shape[-3])
        params.eigen_probe, params.eigen_weights = tike.ptycho.probe.init_varying_probe(
            params.scan,
            params.probe,
            num_eigen_probes=1,
            probes_with_modes=probes_with_modes,
        )
        result = self.template_consistent_algorithm(
            data=self.data,
            params=params,
        )
        _save_ptycho_result(
            result,
            f"mpi{self.mpi_size}-rpie-variable-probe{self.post_name}",
        )
        assert np.all(result.eigen_weights[..., 1:, probes_with_modes:] == 0), (
            "These weights should be unused/untouched "
            "and should have been initialized to zero.")

    def test_consistent_dm(self):
        """Check ptycho.solver.dm for consistency."""
        params = tike.ptycho.PtychoParameters(
            psi=self.psi,
            probe=self.probe,
            scan=self.scan,
            algorithm_options=tike.ptycho.DmOptions(
                num_iter=16,
                num_batch=5,
            ),
            probe_options=ProbeOptions(force_orthogonality=True,),
            object_options=ObjectOptions(),
        )

        _save_ptycho_result(
            self.template_consistent_algorithm(
                data=self.data,
                params=params,
            ),
            f"mpi{self.mpi_size}-dm{self.post_name}",
        )


class TestPtychoRecon(
        PtychoRecon,
        unittest.TestCase,
):
    """Separate test from implementation so that PtychoRecon can be imported elsewhere."""
    pass


if __name__ == '__main__':
    unittest.main()<|MERGE_RESOLUTION|>--- conflicted
+++ resolved
@@ -267,78 +267,7 @@
         except ImportError:
             pass
 
-<<<<<<< HEAD
-    def test_consistent_lstsq_grad(self):
-=======
-    def test_consistent_adam_grad(self):
-        """Check ptycho.solver.adam_grad for consistency."""
-        params = tike.ptycho.PtychoParameters(
-            psi=self.psi,
-            probe=self.probe,
-            scan=self.scan,
-            algorithm_options=tike.ptycho.AdamOptions(
-                num_batch=5,
-                num_iter=16,
-            ),
-            probe_options=ProbeOptions(),
-            object_options=ObjectOptions(),
-        )
-
-        _save_ptycho_result(
-            self.template_consistent_algorithm(
-                data=self.data,
-                params=params,
-            ),
-            f"mpi{self.mpi_size}-adam_grad{self.post_name}",
-        )
-
-    def test_consistent_adam_grad_compact(self):
-        """Check ptycho.solver.adam_grad for consistency."""
-        params = tike.ptycho.PtychoParameters(
-            psi=self.psi,
-            probe=self.probe,
-            scan=self.scan,
-            algorithm_options=tike.ptycho.AdamOptions(
-                num_batch=5,
-                num_iter=16,
-                batch_method='compact',
-            ),
-            probe_options=ProbeOptions(),
-            object_options=ObjectOptions(),
-        )
-
-        _save_ptycho_result(
-            self.template_consistent_algorithm(
-                data=self.data,
-                params=params,
-            ),
-            f"mpi{self.mpi_size}-adam_grad-compact{self.post_name}",
-        )
-
-    def test_consistent_cgrad(self):
-        """Check ptycho.solver.cgrad for consistency."""
-        params = tike.ptycho.PtychoParameters(
-            psi=self.psi,
-            probe=self.probe,
-            scan=self.scan,
-            algorithm_options=tike.ptycho.CgradOptions(
-                num_batch=5,
-                num_iter=16,
-            ),
-            probe_options=ProbeOptions(),
-            object_options=ObjectOptions(),
-        )
-
-        _save_ptycho_result(
-            self.template_consistent_algorithm(
-                data=self.data,
-                params=params,
-            ),
-            f"mpi{self.mpi_size}-cgrad{self.post_name}",
-        )
-
     def test_consistent_lstsq_poisson_steplength_allmodes(self):
->>>>>>> 7c650438
         """Check ptycho.solver.lstsq_grad for consistency."""
         params = tike.ptycho.PtychoParameters(
             psi=self.psi,
@@ -348,10 +277,7 @@
                 num_batch=5,
                 num_iter=16,
             ),
-            probe_options=ProbeOptions(
-                force_orthogonality=True,
-                use_adaptive_moment=True,
-            ),
+            probe_options=ProbeOptions(use_adaptive_moment=True,),
             object_options=ObjectOptions(use_adaptive_moment=True,),
             exitwave_options=ExitWaveOptions(
                 measured_pixels=np.ones(self.probe.shape[-2:], dtype=np.bool_),
@@ -364,13 +290,9 @@
             self.template_consistent_algorithm(
                 data=self.data,
                 params=params,
-<<<<<<< HEAD
-            ), f"mpi{self.mpi_size}-lstsq_grad{self.post_name}")
-=======
             ),
             f"mpi{self.mpi_size}-lstsq_poisson_steplength_allmodes{self.post_name}"
         )
->>>>>>> 7c650438
 
     def test_consistent_lstsq_poisson_steplength_dominantmode(self):
         """Check ptycho.solver.lstsq_grad for consistency."""
@@ -382,10 +304,7 @@
                 num_batch=5,
                 num_iter=16,
             ),
-            probe_options=ProbeOptions(
-                force_orthogonality=True,
-                use_adaptive_moment=True,
-            ),
+            probe_options=ProbeOptions(use_adaptive_moment=True,),
             object_options=ObjectOptions(use_adaptive_moment=True,),
             exitwave_options=ExitWaveOptions(
                 measured_pixels=np.ones(self.probe.shape[-2:], dtype=np.bool_),
@@ -398,13 +317,9 @@
             self.template_consistent_algorithm(
                 data=self.data,
                 params=params,
-<<<<<<< HEAD
-            ), f"mpi{self.mpi_size}-lstsq_grad-compact{self.post_name}")
-=======
             ),
             f"mpi{self.mpi_size}-lstsq_poisson_steplength_dominantmode{self.post_name}"
         )
->>>>>>> 7c650438
 
     def test_consistent_lstsq_unmeasured_detector_regions(self):
         """Check ptycho.solver.lstsq for consistency."""
@@ -456,7 +371,10 @@
                 num_batch=5,
                 num_iter=16,
             ),
-            probe_options=ProbeOptions(use_adaptive_moment=True,),
+            probe_options=ProbeOptions(
+                force_orthogonality=True,
+                use_adaptive_moment=True,
+            ),
             object_options=ObjectOptions(use_adaptive_moment=True,),
         )
 
@@ -477,7 +395,10 @@
                 num_iter=16,
                 batch_method='compact',
             ),
-            probe_options=ProbeOptions(use_adaptive_moment=True,),
+            probe_options=ProbeOptions(
+                force_orthogonality=True,
+                use_adaptive_moment=True,
+            ),
             object_options=ObjectOptions(use_adaptive_moment=True,),
         )
 
